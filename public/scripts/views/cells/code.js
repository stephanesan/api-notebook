--- conflicted
+++ resolved
@@ -1,4 +1,3 @@
-<<<<<<< HEAD
 var _            = require('underscore');
 var Backbone     = require('backbone');
 var EditorCell   = require('./editor');
@@ -8,21 +7,12 @@
 var state        = require('../../lib/state');
 var autocomplete = require('../../lib/cm-sandbox-autocomplete');
 var isHidden     = require('../../lib/is-hidden-property');
+var extraKeys    = require('./lib/extra-keys');
+var controls     = require('../../lib/controls').code;
 
 var filterCompletion = function () {
   return this._completion.refresh();
 };
-=======
-var _          = require('underscore');
-var Backbone   = require('backbone');
-var EditorCell = require('./editor');
-var ResultCell = require('./result');
-var stripInput = require('../../lib/cm-strip-input');
-var completion = require('../../lib/cm-sandbox-completion');
-var extraKeys  = require('./lib/extra-keys');
-var controls   = require('../../lib/controls').code;
-
->>>>>>> 89ba914c
 
 var CodeCell = module.exports = EditorCell.extend({
   className: 'cell cell-code'
