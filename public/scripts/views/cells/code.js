var _          = require('underscore');
var Backbone   = require('backbone');
var EditorCell = require('./editor');
var ResultCell = require('./result');
var stripInput = require('../../lib/cm-strip-input');
var completion = require('../../lib/cm-sandbox-completion');

var CodeCell = module.exports = EditorCell.extend({
  className: 'cell cell-code'
});

CodeCell.prototype.initialize = function () {
  EditorCell.prototype.initialize.apply(this, arguments);
  // Need a way of keeping the internal editor cell reference, since we can move
  // up and down between other statements.
  this._editorCid = this.model.cid;
  this.sandbox    = this.options.sandbox;
};

CodeCell.prototype.EditorModel = require('../../models/code-entry');

CodeCell.prototype.execute = function () {
  var context = this.model.collection.serializeForEval();
  var err, result;

  try {
    result = this.sandbox.execute(this.getValue(), context);
    this.result.setResult(result, this.sandbox.window);
  } catch (e) {
    this.result.setError(err = e, this.sandbox.window);
  }

  this.save();
  this.model.set('result', result); // Keep a reference to the result
  this.trigger('execute', this, err, result);
};

CodeCell.prototype.editorOptions = _.extend(
  {},
  EditorCell.prototype.editorOptions,
  {
    mode: 'javascript'
  }
);

CodeCell.prototype.editorOptions.extraKeys = _.extend(
  {},
  CodeCell.prototype.editorOptions.extraKeys,
  {
    'Enter': function (cm) {
      cm.view.execute();
    },
    'Up': function (cm) {
      if (cm.doc.getCursor().line === 0) {
        return cm.view.browseUp();
      }
      CodeMirror.commands.goLineUp(cm);
    },
    'Down': function (cm) {
      if (cm.doc.getCursor().line === cm.doc.lastLine()) {
        return cm.view.browseDown();
      }
      CodeMirror.commands.goLineDown(cm);
    },
    // Alias shift enter to the normal enter behaviour
    'Shift-Enter': CodeMirror.keyMap.basic.Enter
  }
);

CodeCell.prototype.save = function () {
  if (this._editorCid === this.model.cid) {
    this.model.set('value', this.getValue());
  }
  return this;
};

CodeCell.prototype.browseUp = function () {
  this.trigger('browseUp', this, this._editorCid);
};

CodeCell.prototype.browseDown = function () {
  this.trigger('browseDown', this, this._editorCid);
};

CodeCell.prototype.browseToCell = function (newModel) {
  this._editorCid = newModel.cid;
  // Grab the value from the editor if its not our own model, but if it is we
  // need to grab the value from the model itself. Otherwise there will be pain.
  if (this._editorCid === this.model.cid) {
    this.setValue(newModel.get('value'));
  } else {
    this.setValue(newModel.view.editor.getValue());
  }
};

CodeCell.prototype.autocomplete = function () {
  CodeMirror.showHint(this.editor, completion, {
    completeSingle: false
  });
};

<<<<<<< HEAD
CodeCell.prototype.render = function (options) {
  EditorCell.prototype.render.call(this, options);

  var _id = this.model._uniqueCellId;
  this.el.appendChild(Backbone.$('<div class="label">$' + _id + '</div>')[0]);
=======
CodeCell.prototype.bindEditor = function () {
  EditorCell.prototype.bindEditor.call(this);
>>>>>>> 46a35060

  this.listenTo(this.editor, 'change', _.bind(function (cm, data) {
    var commentBlock = stripInput('/*', cm, data);
    // When the comment block check doesn't return false, it means we want to
    // start a new comment block
    if (commentBlock !== false) {
      this.trigger('text', this, commentBlock);
      if (this.getValue()) { this.execute(); }
    }
  }, this));

  this.listenTo(this.editor, 'change', _.bind(function (cm, data) {
    // Trigger autocompletion on user events `+input` and `+delete`
    if (data.origin && data.origin.charAt(0) === '+') {
      this.autocomplete();
    }
  }, this));

  return this;
};

CodeCell.prototype.render = function () {
  EditorCell.prototype.render.call(this);

  var _id = this.model._uniqueCellId;
  this.el.appendChild(Backbone.$('<div class="label">' + _id + '</div>')[0]);

  // Every code cell has an associated result
  this.result = new ResultCell();
  this.result.render().appendTo(this.el);

  return this;
};<|MERGE_RESOLUTION|>--- conflicted
+++ resolved
@@ -99,16 +99,8 @@
   });
 };
 
-<<<<<<< HEAD
-CodeCell.prototype.render = function (options) {
-  EditorCell.prototype.render.call(this, options);
-
-  var _id = this.model._uniqueCellId;
-  this.el.appendChild(Backbone.$('<div class="label">$' + _id + '</div>')[0]);
-=======
 CodeCell.prototype.bindEditor = function () {
   EditorCell.prototype.bindEditor.call(this);
->>>>>>> 46a35060
 
   this.listenTo(this.editor, 'change', _.bind(function (cm, data) {
     var commentBlock = stripInput('/*', cm, data);
@@ -134,7 +126,7 @@
   EditorCell.prototype.render.call(this);
 
   var _id = this.model._uniqueCellId;
-  this.el.appendChild(Backbone.$('<div class="label">' + _id + '</div>')[0]);
+  this.el.appendChild(Backbone.$('<div class="label">$' + _id + '</div>')[0]);
 
   // Every code cell has an associated result
   this.result = new ResultCell();
