var _        = require('underscore');
var fs       = require('fs');
var Backbone = require('backbone');
var DOMify   = require('domify');

var View     = require('./view');
var Notebook = require('./notebook');

var App = module.exports = View.extend({
  className: 'application'
});

// Access a sandbox instance from tests
App.Sandbox = require('../lib/sandbox');

// Alias all the available views
App.View = {
<<<<<<< HEAD
  View:       require('./view'),
  Notebook:   require('./notebook'),
  Inspector:  require('./inspector'),
  Cell:       require('./cells/cell'),
  CodeCell:   require('./cells/code'),
  TextCell:   require('./cells/text'),
  EditorCell: require('./cells/editor'),
  ResultCell: require('./cells/result')
=======
  View:           require('./view'),
  Hbs:            require('./hbs'),
  Notebook:       require('./notebook'),
  Inspector:      require('./inspector'),
  ErrorInspector: require('./error-inspector'),
  Cell:           require('./cells/cell'),
  CodeCell:       require('./cells/code'),
  TextCell:       require('./cells/text'),
  EditorCell:     require('./cells/editor'),
  ResultCell:     require('./cells/result')
>>>>>>> 6bc922d2
};

// Alias all the available models
App.Model = {
  Entry:     require('../models/entry'),
  CodeEntry: require('../models/code-entry'),
  TextEntry: require('../models/text-entry'),
  Gist:      require('../models/gist'),
  Session:   require('../models/session')
};

// Alias all the available collections
App.Collection = {
  Notebook: require('../collections/notebook')
};

App.prototype.events = {
  'click .modal-toggle':   'toggleShortcuts',
  'click .modal-backdrop': 'hideShortcuts',
  'click .notebook-exec':  'runNotebook',
  'click .notebook-fork':  'forkNotebook',
  'click .notebook-auth':  'authNotebook'
};

App.prototype.initialize = function (options) {
  new (Backbone.Router.extend({
    routes: {
      '':    'application',
      ':id': 'application'
    },
    application: _.bind(function (id) {
      this.setGist(new App.Model.Gist({ id: id }, { user: this.user }));
    }, this)
  }))();

  Backbone.history.start({
    root:      '/',
    pushState: false,
    silent:    true
  });

  // Listen to keyboard presses
  this.listenTo(Backbone.$(document), 'keydown', _.bind(function (e) {
    var ESC           = 27;
    var QUESTION_MARK = 191;

    if (e.which === QUESTION_MARK && e.shiftKey) {
      return this.toggleShortcuts();
    }

    if (e.which === ESC) {
      return this.hideShortcuts();
    }
  }, this));

  // Attempt to fetch the user session. This technique is sort of jank and could
  // be implemented better using localStorage or something similar.
  this.user = new App.Model.Session();
  this.user.fetch();

  this.listenTo(this.user, 'changeUser', this.updateUser);
};

App.prototype.remove = function () {
  Backbone.history.stop();
  View.prototype.remove.call(this);
};

App.prototype.updateUser = function () {
  var isNew   = this.user.isNew();
  var isOwner = this.notebook.isOwner();

  this.el.classList[isOwner ? 'add' : 'remove']('user-is-owner');
  this.el.classList[!isNew  ? 'add' : 'remove']('user-is-authenticated');
  this.el.classList[isNew   ? 'add' : 'remove']('user-not-authenticated');
};

App.prototype.showShortcuts = function () {
  this.el.classList.add('modal-visible');
};

App.prototype.hideShortcuts = function () {
  this.el.classList.remove('modal-visible');
};

App.prototype.toggleShortcuts = function () {
  if (this.el.classList.contains('modal-visible')) {
    this.hideShortcuts();
  } else {
    this.showShortcuts();
  }
};

App.prototype.setGist = function (gist) {
  // Remove any old notebook that might be hanging around
  if (this.notebook) {
    this.notebook.remove();
    this.stopListening(this.notebook.gist);
  }

  this.notebook = new App.View.Notebook({
    gist: gist,
    user: this.user
  });

  this.updateUser();
  this.notebook.render().appendTo(this.el);
  this.listenTo(gist, 'sync', this.updateUser);

  return this;
};

App.prototype.render = function () {
  View.prototype.render.call(this);

  this.el.appendChild(DOMify(
    fs.readFileSync(__dirname + '/../../templates/application.html')
  ));

  return this;
};

App.prototype.appendTo = function () {
  View.prototype.appendTo.apply(this, arguments);
  Backbone.history.loadUrl();
};

App.prototype.runNotebook = function () {
  this.notebook.execute();
  return this;
};

App.prototype.authNotebook = function () {
  // Assign a global variable since it's the only way for the popup to access
  // back to this scope
  window.authenticate = _.bind(function (err, user) {
    this.user.save(user);
    // Clean up after itself
    delete window.authenticate;
  }, this);

  var width  = 500;
  var height = 350;
  var left   = (window.screen.availWidth - width) / 2;

  window.open(
    '/auth/github', '',
    'left=' + left + ',top=100,width=' + width + ',height=' + height
  );
};

App.prototype.forkNotebook = function () {
  this.notebook.fork(_.bind(function (err, newGist) {
    this.setGist(newGist);
  }, this));
  return this;
};<|MERGE_RESOLUTION|>--- conflicted
+++ resolved
@@ -15,18 +15,7 @@
 
 // Alias all the available views
 App.View = {
-<<<<<<< HEAD
-  View:       require('./view'),
-  Notebook:   require('./notebook'),
-  Inspector:  require('./inspector'),
-  Cell:       require('./cells/cell'),
-  CodeCell:   require('./cells/code'),
-  TextCell:   require('./cells/text'),
-  EditorCell: require('./cells/editor'),
-  ResultCell: require('./cells/result')
-=======
   View:           require('./view'),
-  Hbs:            require('./hbs'),
   Notebook:       require('./notebook'),
   Inspector:      require('./inspector'),
   ErrorInspector: require('./error-inspector'),
@@ -35,7 +24,6 @@
   TextCell:       require('./cells/text'),
   EditorCell:     require('./cells/editor'),
   ResultCell:     require('./cells/result')
->>>>>>> 6bc922d2
 };
 
 // Alias all the available models
