var _         = require('underscore');
var View      = require('./view');
var Backbone  = require('backbone');
var type      = require('../lib/type');
var domify    = require('domify');
var stringify = require('../lib/stringify');

var InspectorView = module.exports = View.extend({
  className: 'inspector'
});

InspectorView.prototype.initialize = function (options) {
  _.extend(this, _.pick(
    options, ['prefix', 'parentView', 'inspect', 'special', 'context']
  ));

  if (this.parentView) {
    this.listenTo(this.parentView, 'close', this.close);
  }
};

InspectorView.prototype.events = {
  'click .preview, .arrow': function (e) {
    e.stopPropagation();
    this.toggle();
  }
};

InspectorView.prototype.open = function () {
  this.trigger('open', this);
  this.el.classList.add('open');
};

InspectorView.prototype.close = function () {
  this.trigger('close', this);
  this.el.classList.remove('open');
};

InspectorView.prototype.toggle = function () {
  this[this.el.classList.contains('open') ? 'close' : 'open']();
};

InspectorView.prototype.shouldExpand = function () {
  return _.isObject(this.inspect);
};

InspectorView.prototype.stringifyPreview = function () {
  return stringify(this.inspect);
};

InspectorView.prototype._renderChild = function (prefix, object, special) {
  var inspector = new InspectorView({
    prefix:     prefix,
    special:    special,
    parentView: this,
    inspect:    object,
    context:    this.context
  });
  this.children.push(inspector);
  inspector.render().appendTo(this.childrenEl);
  return this;
};

<<<<<<< HEAD
InspectorView.prototype.renderChildrenOnDemand = function () {
  if (!this.shouldExpand(this.inspect)) { return this; }

  this.listenTo(this, 'open', this.renderChildren);
=======
InspectorView.prototype.renderChildren = function () {
  this._renderChildrenEl();

  // If it should be expanded, add a class to show it can be. In no case should
  // we expand an error to show more though, since it should be displaying a
  // stack trace
  if (this.shouldExpand()) {
    this.el.classList.add('can-expand');
  }

  this.listenTo(this, 'open', this._renderChildren);
>>>>>>> 6bc922d2

  this.listenTo(this, 'close', function () {
    _.each(this.children, function (child) {
      child.remove();
    });

    this.children = [];
  });

  return this;
};

InspectorView.prototype._renderChildrenEl = function () {
  var el = this.childrenEl = domify('<div class="children"></div>');
  this.el.appendChild(el);
  this.children = [];
  return this;
};

InspectorView.prototype._renderChildren = function () {
  _.each(Object.getOwnPropertyNames(this.inspect), function (prop) {
    var descriptor = Object.getOwnPropertyDescriptor(this.inspect, prop);

    if (_.isFunction(descriptor.get) || _.isFunction(descriptor.set)) {
      if (_.isFunction(descriptor.get)) {
        this._renderChild('get ' + prop, descriptor.get, true);
      }

      if (_.isFunction(descriptor.set)) {
        this._renderChild('set ' + prop, descriptor.set, true);
      }
    } else {
      var isSpecial = !descriptor.writable || !descriptor.configurable ||
                       !descriptor.enumerable;
      this._renderChild(prop, descriptor.value, isSpecial);
    }
  }, this);

  // Hidden prototype - super handy when debugging
  var prototype = Object.getPrototypeOf(this.inspect);
  this._renderChild('[[Prototype]]', prototype, true);

  return this;
};

InspectorView.prototype.renderPreview = function () {
  var html = '';

  html += '<div class="arrow"></div>';
  html += '<div class="preview ' + type(this.inspect) + '">';
  if (_.isString(this.prefix)) {
    html += '<span class="property' + (this.special ? ' special' : '') + '">';
    html += _.escape(this.prefix);
    html += '</span>: ';
  }
  html += '<span class="inspect">';
  html += _.escape(this.stringifyPreview());
  html += '</span>';
  html += '</div>';

  var el = this.previewEl = domify(html);
  this.el.appendChild(el);

  return this;
};

InspectorView.prototype.render = function (onDemand) {
  View.prototype.render.call(this);
  this.renderPreview();
  this.renderChildren();
  return this;
};<|MERGE_RESOLUTION|>--- conflicted
+++ resolved
@@ -61,24 +61,17 @@
   return this;
 };
 
-<<<<<<< HEAD
-InspectorView.prototype.renderChildrenOnDemand = function () {
+InspectorView.prototype.renderChildren = function () {
   if (!this.shouldExpand(this.inspect)) { return this; }
 
-  this.listenTo(this, 'open', this.renderChildren);
-=======
-InspectorView.prototype.renderChildren = function () {
   this._renderChildrenEl();
 
   // If it should be expanded, add a class to show it can be. In no case should
   // we expand an error to show more though, since it should be displaying a
   // stack trace
-  if (this.shouldExpand()) {
-    this.el.classList.add('can-expand');
-  }
+  this.el.classList.add('can-expand');
 
   this.listenTo(this, 'open', this._renderChildren);
->>>>>>> 6bc922d2
 
   this.listenTo(this, 'close', function () {
     _.each(this.children, function (child) {
