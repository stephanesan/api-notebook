--- conflicted
+++ resolved
@@ -24,17 +24,14 @@
  * request/response applications.
  *
  * Examples:
+ *   `completion:filter`   - Filter completion suggestions from being displayed.
  *   `completion:variable` - Augment a variable name lookup with custom results.
  *   `completion:context`  - Augment a context lookup which is used for the base
  *                           object of a property lookup.
  *   `completion:property` - Augment a property name lookup with custom results.
-<<<<<<< HEAD
- *   `completion:filter`   - Filter completion suggestions from being displayed.
  *   `inspector:filter` - Filter properties from displaying in the inspector.
-=======
  *   `result:render` - Render the result or error of a code cell execution.
  *   `result:empty`  - Remove the result of a code cell execution.
->>>>>>> 35a881b7
  *
  * @param  {String}   namespace
  * @param  {Function} ...
