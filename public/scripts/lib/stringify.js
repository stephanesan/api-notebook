var _      = require('underscore');
var typeOf = require('./type');

/**
 * Stringify a string.
 *
 * @param  {String} string
 * @return {String}
 */
var stringifyString = function (string) {
  return '"' + string.replace(/"/g, '\\"') + '"';
};

<<<<<<< HEAD
/**
 * Clone a dom node for stringification. Provides a little additional helps for
 * certain nodes that can't just be plain cloned.
 *
 * @param  {Node} node
 * @return {String}
 */
var cloneNode = function (node) {
  if (node.nodeType === Node.DOCUMENT_NODE) {
    var fragment = document.createDocumentFragment();
    for (var i = 0, l = node.childNodes.length; i < l; i++) {
      fragment.appendChild(cloneNode(node.childNodes[i]));
    }
    return fragment;
  }

  if (node.nodeType === Node.ATTRIBUTE_NODE) {
    return document.createTextNode(
      node.name + '=' + stringifyString(node.value)
    );
  }

  if (node.nodeType === Node.DOCUMENT_TYPE_NODE) {
    var doctype = [];
    doctype.push(node.nodeName);
    if (node.publicId) {
      doctype.push('PUBLIC', stringifyString(node.publicId));
    }
    if (node.systemId) {
      doctype.push(stringifyString(node.systemId));
    }
    return document.createTextNode('<!DOCTYPE ' + doctype.join(' ') + '>\n');
  }

  return node.cloneNode(true);
};

/**
 * Stringify an element node. Handle every type of node, not just elements but
 * also strings and comments.
 *
 * @param  {Node} element
 * @return {String}
 */
var stringifyElement = function (element) {
  var div = document.createElement('div');
  // Not all elements are supported, so if we fail render it as an object. I'll
  // come back later and add support for additional node types.
  try {
    // Attempt to clone the node and append to a faux div to get the innerHTML.
    var node = cloneNode(element);
    div.appendChild(node);
    return div.innerHTML;
  } catch (e) {
    return stringifyObject(element);
  }
};

/**
 * Used in nested stringifications such as the array and object, it will check
 * the object type and stringify accordingly. Always render primitives, while
 * objects will be stringified to their type output.
 *
 * @param  {*} object
 * @return {String}
 */
=======
>>>>>>> 6d6c1752
var stringifyByExpansion = function (object) {
  // If the object should be expanded to be viewed, just show the type
  if (_.isString(object)) { return stringifyString(object); }
  if (_.isObject(object)) { return Object.prototype.toString.call(object); }
  return '' + object;
};

/**
 * Stringify an array as an array literal.
 *
 * @param  {Array} array
 * @return {String}
 */
var stringifyArray = function (array) {
  return '[' + _.map(array, function (value) {
    return stringifyByExpansion(value);
  }, this).join(', ') + ']';
};

/**
 * Stringify an object. Only does shallow stringification of enumerable
 * properties.
 *
 * @param  {Object} object
 * @return {String}
 */
var stringifyObject = function (object) {
  // Using the `keys` function to grab all the keys and then iterate, otherwise
  // when stringifying something like the window, it tries to use numeric
  // indexes like an array because of the `length` property.
  var objectString = _.map(_.keys(object), function (key) {
    var value = object[key];
    return stringifyString(key) + ': ' + stringifyByExpansion(value);
  }, this).join(', ');

  return '{' + (objectString ? ' ' + objectString + ' ' : '') + '}';
};

/**
 * Stringify an error instance.
 *
 * @param  {Error} error
 * @return {String}
 */
var stringifyError = function (error) {
  // TIL DOMExceptions don't allow calling `toString` or string type coersion
  return Error.prototype.toString.call(error);
};

<<<<<<< HEAD
/**
 * Stringy any elements passed in for the inspector preview.
 *
 * @param  {*} object
 * @return {String}
 */
=======
var stringifyElement = function (element) {
  try {
    var div = document.createElement('div');
    div.appendChild(element.cloneNode(true));
    return div.innerHTML;
  } catch (e) {
    return stringifyObject(element);
  }
};

>>>>>>> 6d6c1752
module.exports = function (object) {
  switch (typeOf(object)) {
  case 'error':
    return stringifyError(object);
  case 'array':
    return stringifyArray(object);
  case 'object':
    return stringifyObject(object);
  case 'string':
    return stringifyString(object);
  case 'element':
    return stringifyElement(object);
  }

  // Every other type can safely be typecasted to the expected output
  return '' + object;
};<|MERGE_RESOLUTION|>--- conflicted
+++ resolved
@@ -11,7 +11,6 @@
   return '"' + string.replace(/"/g, '\\"') + '"';
 };
 
-<<<<<<< HEAD
 /**
  * Clone a dom node for stringification. Provides a little additional helps for
  * certain nodes that can't just be plain cloned.
@@ -50,27 +49,6 @@
 };
 
 /**
- * Stringify an element node. Handle every type of node, not just elements but
- * also strings and comments.
- *
- * @param  {Node} element
- * @return {String}
- */
-var stringifyElement = function (element) {
-  var div = document.createElement('div');
-  // Not all elements are supported, so if we fail render it as an object. I'll
-  // come back later and add support for additional node types.
-  try {
-    // Attempt to clone the node and append to a faux div to get the innerHTML.
-    var node = cloneNode(element);
-    div.appendChild(node);
-    return div.innerHTML;
-  } catch (e) {
-    return stringifyObject(element);
-  }
-};
-
-/**
  * Used in nested stringifications such as the array and object, it will check
  * the object type and stringify accordingly. Always render primitives, while
  * objects will be stringified to their type output.
@@ -78,8 +56,6 @@
  * @param  {*} object
  * @return {String}
  */
-=======
->>>>>>> 6d6c1752
 var stringifyByExpansion = function (object) {
   // If the object should be expanded to be viewed, just show the type
   if (_.isString(object)) { return stringifyString(object); }
@@ -129,25 +105,33 @@
   return Error.prototype.toString.call(error);
 };
 
-<<<<<<< HEAD
+/**
+ * Stringify an element node. Handle every type of node, not just elements but
+ * also strings and comments.
+ *
+ * @param  {Node} element
+ * @return {String}
+ */
+var stringifyElement = function (element) {
+  var div = document.createElement('div');
+  // Not all elements are supported, so if we fail render it as an object. I'll
+  // come back later and add support for additional node types.
+  try {
+    // Attempt to clone the node and append to a faux div to get the innerHTML.
+    var node = cloneNode(element);
+    div.appendChild(node);
+    return div.innerHTML;
+  } catch (e) {
+    return stringifyObject(element);
+  }
+};
+
 /**
  * Stringy any elements passed in for the inspector preview.
  *
  * @param  {*} object
  * @return {String}
  */
-=======
-var stringifyElement = function (element) {
-  try {
-    var div = document.createElement('div');
-    div.appendChild(element.cloneNode(true));
-    return div.innerHTML;
-  } catch (e) {
-    return stringifyObject(element);
-  }
-};
-
->>>>>>> 6d6c1752
 module.exports = function (object) {
   switch (typeOf(object)) {
   case 'error':
