{
  "name": "JSNotebook",
  "version": "0.0.1",
  "description": "JSNotebook API proxy",
  "private": true,
  "dependencies": {
<<<<<<< HEAD
    "express": "~3.3.4",
    "github": "~0.1.10",
    "underscore": "~1.5.1",
    "backbone": "~1.0.0",
    "codemirror": "~3.15.0",
    "trim": "0.0.1"
  },
  "devDependencies": {
    "grunt-contrib-copy": "~0.4.1",
    "grunt-contrib-clean": "~0.5.0",
    "grunt-contrib-stylus": "~0.7.0",
    "grunt-contrib-connect": "~0.3.0",
    "grunt-contrib-watch": "~0.5.1",
    "grunt": "~0.4.1",
    "matchdep": "~0.1.2",
    "handlebars-runtime": "~1.0.12",
    "grunt-browserify": "~1.2.1",
    "mocha-phantomjs": "~3.1.0",
    "grunt-cli": "~0.1.9",
    "jshint": "~2.1.9",
    "hbsfy": "~0.1.5"
  },
  "scripts": {
    "build": "./node_modules/.bin/grunt build",
    "lint": "./node_modules/.bin/jshint public/scripts",
    "test": "npm run lint && npm run build && ./node_modules/.bin/mocha-phantomjs ./test/index.html"
=======
    "ejs": "~0.8",
    "ejs-locals": "~1.0",
    "express": "~3.3",
    "github": "~0.1",
    "jshint": "~2.1",
    "lodash": "~1.3",
    "passport": "~0.1",
    "passport-github": "~0.1"
  },
  "devDependencies": {
    "node-dev": "~2.0"
  },
  "scripts": {
    "test": "jshint --config=./.jshintrc app.js config/ routes/",
    "start": "node-dev app.js"
>>>>>>> e5130849
  },
  "repository": {
    "type": "git",
    "url": "git://github.com/eastridge/jsnotebook.git"
  },
  "author": "FormidableLabs",
  "license": "BSD",
  "readmeFilename": "README.md"
}<|MERGE_RESOLUTION|>--- conflicted
+++ resolved
@@ -4,13 +4,18 @@
   "description": "JSNotebook API proxy",
   "private": true,
   "dependencies": {
-<<<<<<< HEAD
-    "express": "~3.3.4",
-    "github": "~0.1.10",
     "underscore": "~1.5.1",
     "backbone": "~1.0.0",
     "codemirror": "~3.15.0",
-    "trim": "0.0.1"
+    "trim": "0.0.1",
+    "ejs": "~0.8",
+    "ejs-locals": "~1.0",
+    "express": "~3.3",
+    "github": "~0.1",
+    "jshint": "~2.1",
+    "lodash": "~1.3",
+    "passport": "~0.1",
+    "passport-github": "~0.1"
   },
   "devDependencies": {
     "grunt-contrib-copy": "~0.4.1",
@@ -25,29 +30,14 @@
     "mocha-phantomjs": "~3.1.0",
     "grunt-cli": "~0.1.9",
     "jshint": "~2.1.9",
-    "hbsfy": "~0.1.5"
+    "hbsfy": "~0.1.5",
+    "node-dev": "~2.0"
   },
   "scripts": {
     "build": "./node_modules/.bin/grunt build",
-    "lint": "./node_modules/.bin/jshint public/scripts",
-    "test": "npm run lint && npm run build && ./node_modules/.bin/mocha-phantomjs ./test/index.html"
-=======
-    "ejs": "~0.8",
-    "ejs-locals": "~1.0",
-    "express": "~3.3",
-    "github": "~0.1",
-    "jshint": "~2.1",
-    "lodash": "~1.3",
-    "passport": "~0.1",
-    "passport-github": "~0.1"
-  },
-  "devDependencies": {
-    "node-dev": "~2.0"
-  },
-  "scripts": {
-    "test": "jshint --config=./.jshintrc app.js config/ routes/",
+    "lint": "./node_modules/.bin/jshint public/scripts config routes app.js",
+    "test": "npm run lint && npm run build && ./node_modules/.bin/mocha-phantomjs ./test/index.html",
     "start": "node-dev app.js"
->>>>>>> e5130849
   },
   "repository": {
     "type": "git",
