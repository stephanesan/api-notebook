{
  "name": "JSNotebook",
  "version": "0.0.1",
  "description": "JSNotebook API proxy",
  "private": true,
  "dependencies": {
    "underscore": "~1.5.1",
    "backbone": "~1.0.0",
    "codemirror": "~3.15.0",
    "config": "~0.4",
    "trim": "0.0.1",
    "express": "~3.3",
    "jshint": "~2.1",
    "passport": "~0.1",
    "passport-github": "~0.1",
<<<<<<< HEAD
    "request": "~2.26.0",
    "marked": "~0.2.9",
    "brfs": "0.0.7",
=======
    "stacktrace-js": "~0.5.0",
    "marked": "~0.2.9",
>>>>>>> 6bc922d2
    "domify": "~1.0.0"
  },
  "devDependencies": {
    "grunt-contrib-copy": "~0.4.1",
    "grunt-contrib-clean": "~0.5.0",
    "grunt-contrib-stylus": "~0.7.0",
    "grunt-contrib-watch": "~0.5.1",
    "grunt": "~0.4.1",
    "matchdep": "~0.1.2",
    "handlebars-runtime": "~1.0.12",
    "grunt-browserify": "~1.2.1",
    "mocha-phantomjs": "~3.1.0",
    "grunt-cli": "~0.1.9",
    "jshint": "~2.1.9",
    "hbsfy": "~0.1.5",
    "node-dev": "~2.0"
  },
  "engines": {
    "node": "0.10.13",
    "npm": "1.3.2"
  },
  "scripts": {
    "build": "./node_modules/.bin/grunt build",
    "lint": "./node_modules/.bin/jshint public/scripts routes app.js",
    "test": "npm run lint && npm run build && ./node_modules/.bin/mocha-phantomjs ./test/index.html",
    "predeploy": "npm run build",
    "start": "node app.js"
  },
  "repository": {
    "type": "git",
    "url": "git://github.com/eastridge/jsnotebook.git"
  },
  "author": "FormidableLabs",
  "license": "BSD",
  "readmeFilename": "README.md"
}<|MERGE_RESOLUTION|>--- conflicted
+++ resolved
@@ -13,14 +13,10 @@
     "jshint": "~2.1",
     "passport": "~0.1",
     "passport-github": "~0.1",
-<<<<<<< HEAD
     "request": "~2.26.0",
     "marked": "~0.2.9",
     "brfs": "0.0.7",
-=======
     "stacktrace-js": "~0.5.0",
-    "marked": "~0.2.9",
->>>>>>> 6bc922d2
     "domify": "~1.0.0"
   },
   "devDependencies": {
